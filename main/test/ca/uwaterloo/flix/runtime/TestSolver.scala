--- conflicted
+++ resolved
@@ -513,7 +513,6 @@
     assert(!(B contains List(Value.mkInt32(2))))
   }
 
-<<<<<<< HEAD
   test("Timeout") {
     intercept[TimeoutException] {
       val s =
@@ -527,7 +526,6 @@
     }
   }
 
-=======
   test("Transfer01") {
     val s =
       """rel A(x: Int);
@@ -579,5 +577,4 @@
     assert(A contains List(Value.mkInt32(42), Value.mkInt32(42), Value.mkInt32(42 + 42 + 11)))
   }
   
->>>>>>> 961ff821
 }