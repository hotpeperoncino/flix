/*
 *  Copyright 2016 Magnus Madsen
 *
 *  Licensed under the Apache License, Version 2.0 (the "License");
 *  you may not use this file except in compliance with the License.
 *  You may obtain a copy of the License at
 *
 *  http://www.apache.org/licenses/LICENSE-2.0
 *
 *  Unless required by applicable law or agreed to in writing, software
 *  distributed under the License is distributed on an "AS IS" BASIS,
 *  WITHOUT WARRANTIES OR CONDITIONS OF ANY KIND, either express or implied.
 *  See the License for the specific language governing permissions and
 *  limitations under the License.
 */

package ca.uwaterloo.flix.util

import ca.uwaterloo.flix.api.Flix
import org.scalatest.FunSuite

class FlixTest(name: String, path: String) extends FunSuite {

  override def suiteName: String = name

  /*
   * Include the standard library.
   */
  val Library: List[String] = List()

  {
<<<<<<< HEAD
    val opts = Options.DefaultTest.copy(evaluation=Evaluation.Interpreted)
    val flix = new Flix().setOptions(opts.copy(core = false))
=======
    val opts = Options.DefaultTest.copy(evaluation=Evaluation.Interpreted).copy(core = false)
    val flix = new Flix().setOptions(opts)
>>>>>>> 888b5856

    // Add the given path.
    flix.addPath(path)
    // ... and the library paths.
    for (path <- Library)
      flix.addPath(path)

    // Evaluate the program to obtain the model.
    val model = flix.solve().get

    // Group the tests by namespace.
    val testsByNamespace = model.getTests.groupBy(_._1.namespace)

    // Iterate through each namespace.
    for ((_, tests) <- testsByNamespace) {
      // Sort the tests by name.
      val testsByName = tests.toList.sortBy(_._1.name)

      // Evaluate each tests with a clue of its source location.
      for ((sym, defn) <- testsByName) {
        test(sym.name) {
          withClue(sym.loc.format) {
            // Evaluate the function.
            val result = defn()
            // Expect the true value.
            assertResult(true)(result)
          }
        }

      }
    }
  }

}<|MERGE_RESOLUTION|>--- conflicted
+++ resolved
@@ -29,13 +29,8 @@
   val Library: List[String] = List()
 
   {
-<<<<<<< HEAD
-    val opts = Options.DefaultTest.copy(evaluation=Evaluation.Interpreted)
-    val flix = new Flix().setOptions(opts.copy(core = false))
-=======
     val opts = Options.DefaultTest.copy(evaluation=Evaluation.Interpreted).copy(core = false)
     val flix = new Flix().setOptions(opts)
->>>>>>> 888b5856
 
     // Add the given path.
     flix.addPath(path)
