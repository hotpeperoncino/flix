package ca.uwaterloo.flix.language.phase

import ca.uwaterloo.flix.language.ast._
import ca.uwaterloo.flix.util.{InternalCompilerException, InternalRuntimeException}

import scala.collection.mutable

/**
  * A phase that transforms a SimplifiedAst into an ExecutableAst.
  * Essentially the identity transform, with a few differences:
  *
  * - Lists are copied to arrays
  */
// TODO: Better name
object CreateExecutableAst {

  def toExecutable(sast: SimplifiedAst.Root): ExecutableAst.Root = {
    val constants = sast.constants.map { case (k, v) => k -> Definition.toExecutable(v) }
    val lattices = sast.lattices.map { case (k, v) => k -> Definition.toExecutable(v) }
    val tables = sast.tables.map { case (k, v) => k -> Table.toExecutable(v) }
    val indexes = sast.indexes.map { case (k, v) => k -> Definition.toExecutable(v) }
    val facts = sast.facts.map(Constraint.toExecutable).toArray
    val rules = sast.rules.map(Constraint.toExecutable).toArray
    val properties = sast.properties.map(p => toExecutable(p))
    val time = sast.time

    val dependenciesOf: Map[Symbol.TableSym, mutable.Set[(ExecutableAst.Constraint.Rule, ExecutableAst.Predicate.Body.Table)]] = {
      val result = mutable.Map.empty[Symbol.TableSym, mutable.Set[(ExecutableAst.Constraint.Rule, ExecutableAst.Predicate.Body.Table)]]

      for (rule <- rules) {
        rule.head match {
          case ExecutableAst.Predicate.Head.Table(sym, _, _, _) => result.update(sym, mutable.Set.empty)
          case _ => // nop
        }
      }

      for (outerRule <- rules) {
        for (innerRule <- rules) {
          for (body <- innerRule.body) {
            (outerRule.head, body) match {
              case (outer: ExecutableAst.Predicate.Head.Table, inner: ExecutableAst.Predicate.Body.Table) =>
                if (outer.sym == inner.sym) {
                  val deps = result(outer.sym)
                  deps += ((innerRule, inner))
                }
              case _ => // nop
            }
          }
        }
      }
      result.toMap
    }

    ExecutableAst.Root(constants, lattices, tables, indexes, facts, rules, properties, time, dependenciesOf)
  }

  object Definition {
    def toExecutable(sast: SimplifiedAst.Definition.Constant): ExecutableAst.Definition.Constant = {
      val formals = sast.formals.map {
        case SimplifiedAst.FormalArg(ident, tpe) => ExecutableAst.FormalArg(ident, tpe)
      }.toArray

      ExecutableAst.Definition.Constant(sast.name, formals, Expression.toExecutable(sast.exp), sast.tpe, sast.loc)
    }

    def toExecutable(sast: SimplifiedAst.Definition.Lattice): ExecutableAst.Definition.Lattice = sast match {
      case SimplifiedAst.Definition.Lattice(tpe, bot, top, leq, lub, glb, loc) =>
        import Expression.{toExecutable => t}
        ExecutableAst.Definition.Lattice(tpe, t(bot), t(top), t(leq), t(lub), t(glb), loc)
    }

    def toExecutable(sast: SimplifiedAst.Definition.Index): ExecutableAst.Definition.Index =
      ExecutableAst.Definition.Index(sast.sym, sast.indexes, sast.loc)

    // TODO: Compile SimplifiedAst.Definition.Function?
  }

  object Table {
    def toExecutable(sast: SimplifiedAst.Table): ExecutableAst.Table = sast match {
      case SimplifiedAst.Table.Relation(symbol, attributes, loc) =>
        val attributesArray = attributes.map(CreateExecutableAst.toExecutable).toArray
        ExecutableAst.Table.Relation(symbol, attributesArray, loc)
      case SimplifiedAst.Table.Lattice(symbol, keys, value, loc) =>
        val keysArray = keys.map(CreateExecutableAst.toExecutable).toArray
        val valuesArray = Array(CreateExecutableAst.toExecutable(value))
        ExecutableAst.Table.Lattice(symbol, keysArray, valuesArray, loc)
    }
  }

  object Constraint {
    def toExecutable(sast: SimplifiedAst.Constraint.Fact): ExecutableAst.Constraint.Fact =
      ExecutableAst.Constraint.Fact(Predicate.Head.toExecutable(sast.head))

    def toExecutable(sast: SimplifiedAst.Constraint.Rule): ExecutableAst.Constraint.Rule = {
      val head = Predicate.Head.toExecutable(sast.head)
      // TODO(magnus): Convert lists to arrays (and refactor Solver)
      val body = sast.body.map(Predicate.Body.toExecutable)
      val collections = body.collect { case p: ExecutableAst.Predicate.Body.Table => p }
      val filters = body.collect { case p: ExecutableAst.Predicate.Body.ApplyFilter => p }
      val hookFilters = body.collect { case p: ExecutableAst.Predicate.Body.ApplyHookFilter => p }
      val disjoint = body.collect { case p: ExecutableAst.Predicate.Body.NotEqual => p }
      val loops = body.collect { case p: ExecutableAst.Predicate.Body.Loop => p }
      ExecutableAst.Constraint.Rule(head, body, collections, filters, hookFilters, disjoint, loops)
    }
  }

  object Expression {
    def toExecutable(sast: SimplifiedAst.Expression): ExecutableAst.Expression = sast match {
      case SimplifiedAst.Expression.Unit => ExecutableAst.Expression.Unit
      case SimplifiedAst.Expression.True => ExecutableAst.Expression.True
      case SimplifiedAst.Expression.False => ExecutableAst.Expression.False
      case SimplifiedAst.Expression.Char(lit) => ExecutableAst.Expression.Char(lit)
      case SimplifiedAst.Expression.Float32(lit) => ExecutableAst.Expression.Float32(lit)
      case SimplifiedAst.Expression.Float64(lit) => ExecutableAst.Expression.Float64(lit)
      case SimplifiedAst.Expression.Int8(lit) => ExecutableAst.Expression.Int8(lit)
      case SimplifiedAst.Expression.Int16(lit) => ExecutableAst.Expression.Int16(lit)
      case SimplifiedAst.Expression.Int32(lit) => ExecutableAst.Expression.Int32(lit)
      case SimplifiedAst.Expression.Int64(lit) => ExecutableAst.Expression.Int64(lit)
      case SimplifiedAst.Expression.Str(lit) => ExecutableAst.Expression.Str(lit)
      case SimplifiedAst.Expression.LoadBool(e, offset) => ExecutableAst.Expression.LoadBool(toExecutable(e), offset)
      case SimplifiedAst.Expression.LoadInt8(e, offset) => ExecutableAst.Expression.LoadInt8(toExecutable(e), offset)
      case SimplifiedAst.Expression.LoadInt16(e, offset) => ExecutableAst.Expression.LoadInt16(toExecutable(e), offset)
      case SimplifiedAst.Expression.LoadInt32(e, offset) => ExecutableAst.Expression.LoadInt32(toExecutable(e), offset)
      case SimplifiedAst.Expression.StoreBool(e, offset, v) =>
        ExecutableAst.Expression.StoreBool(toExecutable(e), offset, toExecutable(v))
      case SimplifiedAst.Expression.StoreInt8(e, offset, v) =>
        ExecutableAst.Expression.StoreInt8(toExecutable(e), offset, toExecutable(v))
      case SimplifiedAst.Expression.StoreInt16(e, offset, v) =>
        ExecutableAst.Expression.StoreInt16(toExecutable(e), offset, toExecutable(v))
      case SimplifiedAst.Expression.StoreInt32(e, offset, v) =>
        ExecutableAst.Expression.StoreInt32(toExecutable(e), offset, toExecutable(v))
      case SimplifiedAst.Expression.Var(ident, offset, tpe, loc) =>
        ExecutableAst.Expression.Var(ident, offset, tpe, loc)
      case SimplifiedAst.Expression.ClosureVar(env, name, tpe, loc) =>
        ExecutableAst.Expression.ClosureVar(env, name, tpe, loc)
      case SimplifiedAst.Expression.Ref(name, tpe, loc) => ExecutableAst.Expression.Ref(name, tpe, loc)
      case SimplifiedAst.Expression.Lambda(args, body, tpe, loc) =>
<<<<<<< HEAD
        throw InternalRuntimeException("Lambdas should have been converted to closures and lifted.")
=======
        throw InternalCompilerException("Lambdas should have been converted to closures and lifted.")
>>>>>>> a245ee39
      case SimplifiedAst.Expression.Hook(hook, tpe, loc) => ExecutableAst.Expression.Hook(hook, tpe, loc)
      case SimplifiedAst.Expression.MkClosure(lambda, envVar, freeVars, tpe, loc) =>
        throw InternalCompilerException("MkClosure should have been replaced by MkClosureRef after lambda lifting.")
      case SimplifiedAst.Expression.MkClosureRef(ref, envVar, freeVars, tpe, loc) =>
        val e = toExecutable(ref)
<<<<<<< HEAD
        ExecutableAst.Expression.MkClosure(e.asInstanceOf[ExecutableAst.Expression.Ref], envVar, freeVars, tpe, loc)
=======
        ExecutableAst.Expression.MkClosureRef(e.asInstanceOf[ExecutableAst.Expression.Ref], envVar, freeVars, tpe, loc)
>>>>>>> a245ee39
      case SimplifiedAst.Expression.ApplyRef(name, args, tpe, loc) =>
        val argsArray = args.map(toExecutable).toArray
        ExecutableAst.Expression.ApplyRef(name, argsArray, tpe, loc)
      case SimplifiedAst.Expression.Apply(exp, args, tpe, loc) =>
        val argsArray = args.map(toExecutable).toArray
        ExecutableAst.Expression.ApplyClosure(toExecutable(exp), argsArray, tpe, loc)
      case SimplifiedAst.Expression.Unary(op, exp, tpe, loc) =>
        ExecutableAst.Expression.Unary(op, toExecutable(exp), tpe, loc)
      case SimplifiedAst.Expression.Binary(op, exp1, exp2, tpe, loc) =>
        ExecutableAst.Expression.Binary(op, toExecutable(exp1), toExecutable(exp2), tpe, loc)
      case SimplifiedAst.Expression.IfThenElse(exp1, exp2, exp3, tpe, loc) =>
        ExecutableAst.Expression.IfThenElse(toExecutable(exp1), toExecutable(exp2), toExecutable(exp3), tpe, loc)
      case SimplifiedAst.Expression.Let(ident, offset, exp1, exp2, tpe, loc) =>
        ExecutableAst.Expression.Let(ident, offset, toExecutable(exp1), toExecutable(exp2), tpe, loc)
      case SimplifiedAst.Expression.CheckTag(tag, exp, loc) =>
        ExecutableAst.Expression.CheckTag(tag, toExecutable(exp), loc)
      case SimplifiedAst.Expression.GetTagValue(tag, exp, tpe, loc) =>
        ExecutableAst.Expression.GetTagValue(tag, toExecutable(exp), tpe, loc)
      case SimplifiedAst.Expression.Tag(enum, tag, exp, tpe, loc) =>
        ExecutableAst.Expression.Tag(enum, tag, toExecutable(exp), tpe, loc)
      case SimplifiedAst.Expression.GetTupleIndex(base, offset, tpe, loc) =>
        ExecutableAst.Expression.GetTupleIndex(toExecutable(base), offset, tpe, loc)
      case SimplifiedAst.Expression.Tuple(elms, tpe, loc) =>
        val elmsArray = elms.map(toExecutable).toArray
        ExecutableAst.Expression.Tuple(elmsArray, tpe, loc)
      case SimplifiedAst.Expression.CheckNil(exp, loc) => ExecutableAst.Expression.CheckNil(toExecutable(exp), loc)
      case SimplifiedAst.Expression.CheckCons(exp, loc) => ExecutableAst.Expression.CheckCons(toExecutable(exp), loc)
      case SimplifiedAst.Expression.FSet(elms, tpe, loc) =>
        val elmsArray = elms.map(toExecutable).toArray
        ExecutableAst.Expression.FSet(elmsArray, tpe, loc)
      case SimplifiedAst.Expression.Existential(params, exp, loc) =>
        ExecutableAst.Expression.Existential(params, toExecutable(exp), loc)
      case SimplifiedAst.Expression.Universal(params, exp, loc) =>
        ExecutableAst.Expression.Universal(params, toExecutable(exp), loc)
      case SimplifiedAst.Expression.UserError(tpe, loc) => ExecutableAst.Expression.UserError(tpe, loc)
      case SimplifiedAst.Expression.MatchError(tpe, loc) => ExecutableAst.Expression.MatchError(tpe, loc)
      case SimplifiedAst.Expression.SwitchError(tpe, loc) => ExecutableAst.Expression.SwitchError(tpe, loc)
    }
  }

  object Predicate {

    object Head {
      def toExecutable(sast: SimplifiedAst.Predicate.Head): ExecutableAst.Predicate.Head = sast match {
        case SimplifiedAst.Predicate.Head.Table(name, terms, tpe, loc) =>
          ExecutableAst.Predicate.Head.Table(name, terms.map(Term.toExecutable).toArray, tpe, loc)
      }
    }

    object Body {
      // TODO: Should we move this to the Indexer (the only place that accesses freeVars)?
      // Also, figure out the actual implementation for Predicate.Body.Loop
      private def freeVars(terms: List[SimplifiedAst.Term.Body]): Set[String] = terms.foldLeft(Set.empty[String]) {
        case (xs, t: SimplifiedAst.Term.Body.Wildcard) => xs
        case (xs, t: SimplifiedAst.Term.Body.Var) => xs + t.ident.name
        case (xs, t: SimplifiedAst.Term.Body.Exp) => xs
      }

      def toExecutable(sast: SimplifiedAst.Predicate.Body): ExecutableAst.Predicate.Body = sast match {
        case SimplifiedAst.Predicate.Body.Table(sym, terms, tpe, loc) =>
          val termsArray = terms.map(Term.toExecutable).toArray
          val index2var: Array[String] = {
            val r = new Array[String](termsArray.length)
            var i = 0
            while (i < r.length) {
              termsArray(i) match {
                case ExecutableAst.Term.Body.Var(ident, _, _, _) =>
                  r(i) = ident.name
                case _ => // nop
              }
              i = i + 1
            }
            r
          }
          ExecutableAst.Predicate.Body.Table(sym, termsArray, index2var, freeVars(terms), tpe, loc)
        case SimplifiedAst.Predicate.Body.ApplyFilter(name, terms, tpe, loc) =>
          val termsArray = terms.map(Term.toExecutable).toArray
          ExecutableAst.Predicate.Body.ApplyFilter(name, termsArray, freeVars(terms), tpe, loc)
        case SimplifiedAst.Predicate.Body.ApplyHookFilter(hook, terms, tpe, loc) =>
          val termsArray = terms.map(Term.toExecutable).toArray
          ExecutableAst.Predicate.Body.ApplyHookFilter(hook, termsArray, freeVars(terms), tpe, loc)
        case SimplifiedAst.Predicate.Body.NotEqual(ident1, ident2, tpe, loc) =>
          val freeVars = Set(ident1.name, ident2.name)
          ExecutableAst.Predicate.Body.NotEqual(ident1, ident2, freeVars, tpe, loc)
        case SimplifiedAst.Predicate.Body.Loop(ident, term, tpe, loc) =>
          val freeVars = Set.empty[String] // TODO
          ExecutableAst.Predicate.Body.Loop(ident, Term.toExecutable(term), freeVars, tpe, loc)
      }
    }

  }

  object Term {
    def toExecutable(sast: SimplifiedAst.Term.Head): ExecutableAst.Term.Head = sast match {
      case SimplifiedAst.Term.Head.Var(ident, tpe, loc) => ExecutableAst.Term.Head.Var(ident, tpe, loc)
      case SimplifiedAst.Term.Head.Exp(literal, tpe, loc) =>
        ExecutableAst.Term.Head.Exp(Expression.toExecutable(literal), tpe, loc)
      case SimplifiedAst.Term.Head.Apply(name, args, tpe, loc) =>
        val argsArray = args.map(Term.toExecutable).toArray
        ExecutableAst.Term.Head.Apply(name, argsArray, tpe, loc)
      case SimplifiedAst.Term.Head.ApplyHook(hook, args, tpe, loc) =>
        val argsArray = args.map(Term.toExecutable).toArray
        ExecutableAst.Term.Head.ApplyHook(hook, argsArray, tpe, loc)
    }

    def toExecutable(sast: SimplifiedAst.Term.Body): ExecutableAst.Term.Body = sast match {
      case SimplifiedAst.Term.Body.Wildcard(tpe, loc) => ExecutableAst.Term.Body.Wildcard(tpe, loc)
      case SimplifiedAst.Term.Body.Var(ident, v, tpe, loc) => ExecutableAst.Term.Body.Var(ident, v, tpe, loc)
      case SimplifiedAst.Term.Body.Exp(e, tpe, loc) => ExecutableAst.Term.Body.Exp(Expression.toExecutable(e), tpe, loc)
    }
  }

  def toExecutable(sast: SimplifiedAst.Attribute): ExecutableAst.Attribute =
    ExecutableAst.Attribute(sast.ident, sast.tpe)

  def toExecutable(sast: SimplifiedAst.FormalArg): ExecutableAst.FormalArg =
    ExecutableAst.FormalArg(sast.ident, sast.tpe)

  def toExecutable(sast: SimplifiedAst.Property): ExecutableAst.Property =
    ExecutableAst.Property(sast.law, Expression.toExecutable(sast.exp), sast.loc)

}<|MERGE_RESOLUTION|>--- conflicted
+++ resolved
@@ -135,21 +135,13 @@
         ExecutableAst.Expression.ClosureVar(env, name, tpe, loc)
       case SimplifiedAst.Expression.Ref(name, tpe, loc) => ExecutableAst.Expression.Ref(name, tpe, loc)
       case SimplifiedAst.Expression.Lambda(args, body, tpe, loc) =>
-<<<<<<< HEAD
-        throw InternalRuntimeException("Lambdas should have been converted to closures and lifted.")
-=======
         throw InternalCompilerException("Lambdas should have been converted to closures and lifted.")
->>>>>>> a245ee39
       case SimplifiedAst.Expression.Hook(hook, tpe, loc) => ExecutableAst.Expression.Hook(hook, tpe, loc)
       case SimplifiedAst.Expression.MkClosure(lambda, envVar, freeVars, tpe, loc) =>
         throw InternalCompilerException("MkClosure should have been replaced by MkClosureRef after lambda lifting.")
       case SimplifiedAst.Expression.MkClosureRef(ref, envVar, freeVars, tpe, loc) =>
         val e = toExecutable(ref)
-<<<<<<< HEAD
-        ExecutableAst.Expression.MkClosure(e.asInstanceOf[ExecutableAst.Expression.Ref], envVar, freeVars, tpe, loc)
-=======
         ExecutableAst.Expression.MkClosureRef(e.asInstanceOf[ExecutableAst.Expression.Ref], envVar, freeVars, tpe, loc)
->>>>>>> a245ee39
       case SimplifiedAst.Expression.ApplyRef(name, args, tpe, loc) =>
         val argsArray = args.map(toExecutable).toArray
         ExecutableAst.Expression.ApplyRef(name, argsArray, tpe, loc)
@@ -187,6 +179,19 @@
       case SimplifiedAst.Expression.UserError(tpe, loc) => ExecutableAst.Expression.UserError(tpe, loc)
       case SimplifiedAst.Expression.MatchError(tpe, loc) => ExecutableAst.Expression.MatchError(tpe, loc)
       case SimplifiedAst.Expression.SwitchError(tpe, loc) => ExecutableAst.Expression.SwitchError(tpe, loc)
+
+      case SimplifiedAst.Expression.MkClosure(lambda, envVar, freeVars, tpe, loc) =>
+        val e = toExecutable(lambda)
+        ExecutableAst.Expression.MkClosure(e, envVar, freeVars, tpe, loc)
+
+      case SimplifiedAst.Expression.ClosureVar(env, name, tpe, loc) =>
+        ExecutableAst.Expression.ClosureVar(env, name, tpe, loc)
+
+      case SimplifiedAst.Expression.ApplyClosure(exp, args, tpe, loc) =>
+        val e = toExecutable(exp)
+        val es = args map toExecutable
+        ExecutableAst.Expression.ApplyClosure(e, es, tpe, loc)
+
     }
   }
 
